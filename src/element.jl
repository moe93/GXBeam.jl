--- conflicted
+++ resolved
@@ -3025,7 +3025,6 @@
     return jacob
 end
 
-<<<<<<< HEAD
 @inline function insert_expanded_dynamic_element_jacobians!(jacob, indices, force_scaling,
     assembly, ielem, properties, compatibility, velocities, equilibrium, resultants)
 
@@ -3047,10 +3046,7 @@
     return jacob
 end
 
-@inline function insert_mass_matrix_element_jacobians!(jacob, gamma, indices, force_scaling,
-=======
 @inline function insert_mass_matrix_element_jacobians!(jacob, gamma, indices, two_dimensional, force_scaling,
->>>>>>> 2f2ff137
     assembly, ielem, resultants)
 
     @unpack F1_V1dot, F1_V2dot, F1_Ω1dot, F1_Ω2dot, 
